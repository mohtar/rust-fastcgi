--- conflicted
+++ resolved
@@ -571,19 +571,11 @@
             Ok(sock) => sock,
             Err(e) => panic!(e.to_string()),
         };
-		let sp = match sock.peer() {
-			Ok(e)  => e,
-			Err(_) => return
-		};
         let allow = match addrs {
-<<<<<<< HEAD
             Some(ref addrs) => match sock.peer() {
                 Ok(ref addr) => addrs.contains(addr),
                 Err(_) => false,
             },
-=======
-            Some(ref addrs) => addrs.contains(&sp),
->>>>>>> 2f30e08b
             None => true,
         };
         if allow {
